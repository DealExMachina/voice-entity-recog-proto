--- conflicted
+++ resolved
@@ -151,15 +151,13 @@
     await ttsService.initialize();
     console.log('✅ TTS service initialized');
 
-<<<<<<< HEAD
+    // Register TTS with Master Agent
+    masterAgent.setActiveAgent('tts-synthesizer', ttsService);
+
     // Initialize Integration service
     integrationService = new IntegrationService(mastraAgent);
     await integrationService.initialize();
     console.log('✅ Integration service initialized');
-=======
-    // Register TTS with Master Agent
-    masterAgent.setActiveAgent('tts-synthesizer', ttsService);
->>>>>>> d8b01efd
 
     // Make services available to routes
     app.locals.mastraAgent = mastraAgent;
